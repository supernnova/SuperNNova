import re
import os
import h5py
import torch
import numpy as np
import pandas as pd
import torch.nn as nn
from tqdm import tqdm
from pathlib import Path
import matplotlib
import matplotlib.pyplot as plt
import matplotlib.gridspec as gridspec
from ..utils import data_utils as du
from ..utils import logging_utils as lu
from ..utils import training_utils as tu
from ..utils.visualization_utils import FILTER_COLORS, ALL_COLORS, LINE_STYLE

plt.switch_backend("agg")


def get_predictions(settings, dict_rnn, X, target, OOD=None):

    list_data = [(X.copy(), target)]

    _, X_tensor, *_ = tu.get_data_batch(list_data, [0], settings, OOD=OOD)

    if settings.use_cuda:
        X_tensor.cuda()

    seq_len = X_tensor.shape[0]
    d_pred = {key: {"prob": []} for key in dict_rnn}

    # Loop over light curve time steps to obtain prediction for each time step
    for i in range(1, seq_len + 1):
        # Slice along the time step dimension
        X_slice = X_tensor[:i]

        # Apply rnn to obtain prediction
        for model_type, rnn in dict_rnn.items():

            n = settings.num_inference_samples if "variational" in model_type else 1
            new_size = (X_slice.size(0), n, X_slice.size(2))

            if "bayesian" in model_type:

                # Loop over num samples to obtain predictions
                list_out = [
                    rnn(X_slice.expand(new_size))
                    for i in range(settings.num_inference_samples)
                ]
                out = torch.cat(list_out, dim=0)
                # Apply softmax to obtain a proba
                pred_proba = nn.functional.softmax(out, dim=-1).data.cpu().numpy()
            else:
                out = rnn(X_slice.expand(new_size))
                # Apply softmax to obtain a proba
                pred_proba = nn.functional.softmax(out, dim=-1).data.cpu().numpy()

            # Add to buffer list
            d_pred[model_type]["prob"].append(pred_proba)

    # Stack
    for key in dict_rnn.keys():
        arr_proba = np.stack(d_pred[key]["prob"], axis=0)
        d_pred[key]["prob"] = arr_proba  # arr_prob is (T, num_samples, 2)
        d_pred[key]["median"] = np.median(arr_proba, axis=1)
        d_pred[key]["perc_16"] = np.percentile(arr_proba, 16, axis=1)
        d_pred[key]["perc_84"] = np.percentile(arr_proba, 84, axis=1)
        d_pred[key]["perc_2"] = np.percentile(arr_proba, 2, axis=1)
        d_pred[key]["perc_98"] = np.percentile(arr_proba, 98, axis=1)

    return d_pred, X_tensor.squeeze().detach().cpu().numpy()


def plot_predictions(
    settings,
    d_plot,
    SNID,
    redshift,
    peak_MJD,
    target,
    arr_time,
    d_pred,
    OOD,
    SNtype_str,
):

    plt.figure(figsize=(15, 10))
    gs = gridspec.GridSpec(2, 1)
    # Plot the lightcurve
    ax = plt.subplot(gs[0])
    for n, flt in enumerate(d_plot.keys()):
        flt_time = d_plot[flt]["MJD"]
        # Only plot a time series if it's non empty
        if len(flt_time) > 0:
            flux = d_plot[flt]["FLUXCAL"]
            fluxerr = d_plot[flt]["FLUXCALERR"]
            ax.errorbar(
                flt_time,
                flux,
                yerr=fluxerr,
                fmt="o",
                label=f"Filter {flt}",
                color=FILTER_COLORS[flt]
                if flt in FILTER_COLORS.keys()
                else ALL_COLORS[n],
            )
    ax.legend(bbox_to_anchor=(1.05, 1), loc=2, borderaxespad=0.0)
    ax.set_ylabel("FLUXCAL")
    ylim = ax.get_ylim()

    if settings.data_testing:
        ax.set_title(f"ID: {SNID}")
    elif OOD is not None:
        ax.set_title(f"OOD {OOD} ID: {SNID}")
    else:
        ax.set_title(SNtype_str + f" (ID: {SNID}, redshift: {redshift:.3g})")
        # Add PEAKMJD
        if (
            OOD is None
            and not settings.data_testing
            and arr_time.min() < peak_MJD
            and peak_MJD < arr_time.max()
        ):
            ax.plot([peak_MJD, peak_MJD], ylim, "k--", label="Peak MJD")

    # Plot the classifications
    ax = plt.subplot(gs[1])
    ax.set_ylim(0, 1)

    for idx, key in enumerate(d_pred.keys()):

        for class_prob in range(settings.nb_classes):
            color = ALL_COLORS[class_prob + idx * settings.nb_classes]
            linestyle = LINE_STYLE[class_prob]
            label = du.sntype_decoded(class_prob, settings)
            if class_prob != 0 and settings.nb_classes < 3:
                label = "non-Ia"

            if len(d_pred) > 1:
                label += f" {key}"

            ax.plot(
                arr_time,
                d_pred[key]["median"][:, class_prob],
                color=color,
                linestyle=linestyle,
                label=label,
            )
            ax.fill_between(
                arr_time,
                d_pred[key]["perc_16"][:, class_prob],
                d_pred[key]["perc_84"][:, class_prob],
                color=color,
                alpha=0.4,
            )
            ax.fill_between(
                arr_time,
                d_pred[key]["perc_2"][:, class_prob],
                d_pred[key]["perc_98"][:, class_prob],
                color=color,
                alpha=0.2,
            )

    ax.set_xlabel("Time (MJD)")
    ax.set_ylabel("classification probability")
    # Add PEAKMJD
    if (
        OOD is None
        and not settings.data_testing
        and arr_time.min() < peak_MJD
        and peak_MJD < arr_time.max()
    ):
        ax.plot([peak_MJD, peak_MJD], [0, 1], "k--", label="Peak MJD")
    ax.legend(bbox_to_anchor=(1.05, 1), loc=2, borderaxespad=0.0)

    prefix = f"OOD_{OOD}_" if OOD is not None else ""

    if len(settings.model_files) > 1:
        fig_path = f"{settings.figures_dir}/{prefix}multi_model_early_prediction"
        fig_name = f"{prefix}multi_model_{SNID}.png"
    elif len([settings.model_files]) == 1:
        parent_dir = Path(settings.model_files[0]).parent.name
        fig_path = f"{settings.lightcurves_dir}/{parent_dir}/{prefix}early_prediction"
        fig_name = f"{parent_dir}_{prefix}class_pred_with_lc_{SNID}.png"
    else:
        fig_path = f"{settings.lightcurves_dir}/{settings.pytorch_model_name}/{prefix}early_prediction"
        fig_name = (
            f"{settings.pytorch_model_name}_{prefix}class_pred_with_lc_{SNID}.png"
        )
    Path(fig_path).mkdir(parents=True, exist_ok=True)
    plt.tight_layout()
    plt.savefig(Path(fig_path) / fig_name)
    plt.clf()
    plt.close()


def make_early_prediction(settings, nb_lcs=1, do_gifs=False):
    """Load model corresponding to settings
    or (if specified) load a list of models.

    - Show evolution of classification for one time-step, then 2, up to all of the lightcurve
    - For Bayesian models, show uncertainty in the prediction
    - Figures are save in the figures repository

    Args:
        settings: (ExperimentSettings) custom class to hold hyperparameters
        int (nb_lcs): number of light-curves to plot, default is 1
    """
    settings.random_length = False
    settings.random_redshift = False

    # Load the test data
    list_data_test = tu.load_HDF5(settings, test=True)

    # Load features list
    file_name = f"{settings.processed_dir}/database.h5"
    with h5py.File(file_name, "r") as hf:
        features = hf["features"][settings.idx_features].astype(str)

    # Load RNN model
    dict_rnn = {}
    if settings.model_files is None:
        settings.model_files = [f"{settings.rnn_dir}/{settings.pytorch_model_name}.pt"]
    else:
        # check if the model files are there
        tmp_not_found = [m for m in settings.model_files if not os.path.exists(m)]
        if len(tmp_not_found) > 0:
            print(lu.str_to_redstr(f"Files not found {tmp_not_found}"))
            tmp_model_files = [m for m in settings.model_files if os.path.exists(m)]
            settings.model_files = tmp_model_files

    for model_file in settings.model_files:
        if "variational" in model_file:
            settings.model = "variational"
        if "vanilla" in model_file:
            settings.model = "vanilla"
        if "bayesian" in model_file:
            settings.model = "bayesian"
        rnn = tu.get_model(settings, len(settings.training_features))
        rnn_state = torch.load(model_file, map_location=lambda storage, loc: storage)
        rnn.load_state_dict(rnn_state)
        rnn.to(settings.device)
        rnn.eval()
        name = (
            f"{settings.model} photometry"
            if "photometry" in model_file
            else f"{settings.model} salt"
        )
        dict_rnn[name] = rnn

    # load SN info
    SNinfo_df = du.load_HDF5_SNinfo(settings)

    # Loop over data to plot prediction
    if settings.plot_file:
        # plot only lcs with  SNID in csv file
        if os.path.exists(settings.plot_file):
            tmp = pd.read_csv(settings.plot_file)
            list_to_plot = tmp.SNID.astype(str).tolist()
            subset_to_plot = filter(lambda x: x[2] in list_to_plot, list_data_test)
            subset_to_plot = list(subset_to_plot)
        else:
            lu.print_red(f"Not a valid file --plot_file {settings.plot_file}")
            lu.print_yellow(f"Plotting 2 random lcs")
            # randomly select lcs to plot
            list_entries = np.random.randint(0, high=len(list_data_test), size=2)
            subset_to_plot = [list_data_test[i] for i in list_entries]
    else:
        # randomly select lcs to plot
        list_entries = np.random.randint(0, high=len(list_data_test), size=nb_lcs)
        subset_to_plot = [list_data_test[i] for i in list_entries]

    for X, target, SNID, _, X_ori in tqdm(subset_to_plot, ncols=100):

        try:
            redshift = SNinfo_df[SNinfo_df["SNID"] == SNID]["SIM_REDSHIFT_CMB"].values[
                0
            ]
            peak_MJD = SNinfo_df[SNinfo_df["SNID"] == SNID]["PEAKMJDNORM"].values[0]
            SNtype_str = settings.sntypes[
                str(SNinfo_df[SNinfo_df["SNID"] == SNID][settings.sntype_var].values[0])
            ]
        except Exception:
            redshift = 0.0
            peak_MJD = 0.0
            SNtype_str = "Not found"

        # Prepare plotting data in a dict
        d_plot = {
            flt: {"FLUXCAL": [], "FLUXCALERR": [], "MJD": []}
            for flt in settings.list_filters
        }
        for OOD in [None]:  # + du.OOD_TYPES: # uncomment to plot OOD
            with torch.no_grad():
                d_pred, X_normed = get_predictions(
                    settings, dict_rnn, X, target, OOD=OOD
                )
            # X here has been normalized. We unnormalize X
            try:
                X_unnormed = tu.unnormalize_arr(X_normed, settings)
<<<<<<< HEAD
=======

>>>>>>> a8010c96
                # Check we do recover X_ori when OOD is None
                if OOD is None and "cosmo" not in settings.norm:
                    # check if normalization converges
                    # using clipping in case of min<model_min
                    X_clip = X_ori.copy()
                    X_clip = np.clip(
                        X_clip[:, settings.idx_features_to_normalize],
                        settings.arr_norm[:, 0],
                        np.inf,
                    )
                    X_ori[:, settings.idx_features_to_normalize] = X_clip
                    assert np.all(
                        np.all(
                            np.isclose(np.ravel(X_ori), np.ravel(X_unnormed), atol=1e-1)
                        )
                    )
<<<<<<< HEAD

                # TODO: IMPROVE
                df_temp = pd.DataFrame(data=X_unnormed, columns=features)
                arr_time = np.cumsum(df_temp.delta_time.values)
                df_temp["time"] = arr_time
                for flt in settings.list_filters:
                    non_zero = np.where(
                        ~np.isclose(df_temp[f"FLUXCAL_{flt}"].values, 0, atol=1e-2)
                    )[0]
                    d_plot[flt]["FLUXCAL"] = df_temp[f"FLUXCAL_{flt}"].values[non_zero]
                    d_plot[flt]["FLUXCALERR"] = df_temp[f"FLUXCALERR_{flt}"].values[
                        non_zero
                    ]
                    d_plot[flt]["MJD"] = arr_time[non_zero]
                plot_predictions(
                    settings,
                    d_plot,
                    SNID,
                    redshift,
                    peak_MJD,
                    target,
                    arr_time,
                    d_pred,
                    OOD,
                    SNtype_str,
                )

                # use to create GIFs
                if not OOD:
                    if do_gifs:
                        plot_gif(
                            settings,
                            df_temp,
                            SNID,
                            redshift,
                            peak_MJD,
                            target,
                            arr_time,
                            d_pred,
                        )
            except Exception:
                lu.print_red(f"SNID {SNID} only has {len(X)} measurement, not plotting")
=======

                # TODO: IMPROVE
                df_temp = pd.DataFrame(data=X_unnormed, columns=features)
                arr_time = np.cumsum(df_temp.delta_time.values)
                df_temp["time"] = arr_time
                for flt in settings.list_filters:
                    non_zero = np.where(
                        ~np.isclose(df_temp[f"FLUXCAL_{flt}"].values, 0, atol=1e-2)
                    )[0]
                    d_plot[flt]["FLUXCAL"] = df_temp[f"FLUXCAL_{flt}"].values[non_zero]
                    d_plot[flt]["FLUXCALERR"] = df_temp[f"FLUXCALERR_{flt}"].values[
                        non_zero
                    ]
                    d_plot[flt]["MJD"] = arr_time[non_zero]
                plot_predictions(
                    settings,
                    d_plot,
                    SNID,
                    redshift,
                    peak_MJD,
                    target,
                    arr_time,
                    d_pred,
                    OOD,
                )

                # use to create GIFs
                if not OOD:
                    if do_gifs:
                        plot_gif(
                            settings,
                            df_temp,
                            SNID,
                            redshift,
                            peak_MJD,
                            target,
                            arr_time,
                            d_pred,
                        )
            except Exception:
                lu.print_red(f"SNID {SNID} only has {len(X)} measurement, not plotting")

>>>>>>> a8010c96
    lu.print_green("Finished plotting lightcurves and predictions ")


def plot_gif(settings, df_plot, SNID, redshift, peak_MJD, target, arr_time, d_pred):
    """ Create GIFs for classification
    """
    import imageio

    def plot_image_for_gif(fig, gs, df_plot, d_pred, time, SNtype):

        # Plot the lightcurve
        ax = plt.subplot(gs[0])
        # Used to keep the limits constant
        flux_max = max(df_plot[[k for k in df_plot.keys() if "FLUXCAL_" in k]].max())
        flux_min = min(df_plot[[k for k in df_plot.keys() if "FLUXCAL_" in k]].min())
        ax.set_ylim(flux_min - 5, flux_max + 5)
        ax.set_xlim(-0.5, max(df_plot["time"]) + 2)

        # slice for gif
        df_sel = df_plot[df_plot["time"] <= time]
        for n, flt in enumerate(settings.list_filters):
            ax.errorbar(
                df_sel["time"],
                df_sel[f"FLUXCAL_{flt}"],
                yerr=df_sel[f"FLUXCALERR_{flt}"],
                fmt="o",
                label=f"Filter {flt}",
                color=FILTER_COLORS[flt]
                if flt in FILTER_COLORS.keys()
                else ALL_COLORS[n],
            )

        ax.set(
            xlabel="",
            ylabel="flux",
            title=f"{SNtype} (ID: {SNID}, redshift: {redshift:.3g})",
        )

        # Plot the classifications
        ax = plt.subplot(gs[1])
        ax.clear()
        ax.set_ylim(0, 1)
        ax.set_xlim(-0.5, max(df_plot["time"]) + 2)
        # select classification of same length
        for idx, key in enumerate(d_pred.keys()):

            for class_prob in range(settings.nb_classes):
                color = ALL_COLORS[class_prob + idx * settings.nb_classes]
                linestyle = LINE_STYLE[class_prob]
                label = du.sntype_decoded(class_prob, settings)
                if len(d_pred) > 1:
                    label += f" {key}"

                ax.plot(
                    arr_time[: len(df_sel)],
                    d_pred[key]["median"][:, class_prob][: len(df_sel)],
                    color=color,
                    linestyle=linestyle,
                    label=label,
                )
                ax.fill_between(
                    arr_time[: len(df_sel)],
                    d_pred[key]["perc_16"][:, class_prob][: len(df_sel)],
                    d_pred[key]["perc_84"][:, class_prob][: len(df_sel)],
                    color=color,
                    alpha=0.4,
                )
                ax.fill_between(
                    arr_time[: len(df_sel)],
                    d_pred[key]["perc_2"][:, class_prob][: len(df_sel)],
                    d_pred[key]["perc_98"][:, class_prob][: len(df_sel)],
                    color=color,
                    alpha=0.2,
                )
        ax.set_ylabel("classification probability")
        ax.set_xlabel("time")

        # Used to return the plot as an image rray
        fig.canvas.draw()  # draw the canvas, cache the renderer
        image = np.frombuffer(fig.canvas.tostring_rgb(), dtype="uint8")
        image = image.reshape(fig.canvas.get_width_height()[::-1] + (3,))

        from PIL import Image
        import PIL.ImageOps as pops

        im = Image.fromarray(image)
        # make background transparent
        # im = im.convert('RGB')
        # im =pops.invert(im)
        image = im

        return image

    kwargs_write = {"fps": 1.0, "quantizer": "nq"}
    fig = plt.figure()
    gs = gridspec.GridSpec(2, 1)
    SNtype = du.sntype_decoded(target, settings)

    fig_path = f"{settings.lightcurves_dir}/{settings.pytorch_model_name}/gif"
    fig_name = f"{settings.pytorch_model_name}_class_pred_with_lc_{SNID}.gif"
    Path(fig_path).mkdir(parents=True, exist_ok=True)
    arr_images = [
        plot_image_for_gif(fig, gs, df_plot, d_pred, time, SNtype) for time in arr_time
    ]
    arr_images[0].save(
        str(Path(fig_path) / fig_name),
        save_all=True,
        append_images=arr_images,
        loop=5,
        duration=200,
    )<|MERGE_RESOLUTION|>--- conflicted
+++ resolved
@@ -299,27 +299,6 @@
             # X here has been normalized. We unnormalize X
             try:
                 X_unnormed = tu.unnormalize_arr(X_normed, settings)
-<<<<<<< HEAD
-=======
-
->>>>>>> a8010c96
-                # Check we do recover X_ori when OOD is None
-                if OOD is None and "cosmo" not in settings.norm:
-                    # check if normalization converges
-                    # using clipping in case of min<model_min
-                    X_clip = X_ori.copy()
-                    X_clip = np.clip(
-                        X_clip[:, settings.idx_features_to_normalize],
-                        settings.arr_norm[:, 0],
-                        np.inf,
-                    )
-                    X_ori[:, settings.idx_features_to_normalize] = X_clip
-                    assert np.all(
-                        np.all(
-                            np.isclose(np.ravel(X_ori), np.ravel(X_unnormed), atol=1e-1)
-                        )
-                    )
-<<<<<<< HEAD
 
                 # TODO: IMPROVE
                 df_temp = pd.DataFrame(data=X_unnormed, columns=features)
@@ -362,50 +341,7 @@
                         )
             except Exception:
                 lu.print_red(f"SNID {SNID} only has {len(X)} measurement, not plotting")
-=======
-
-                # TODO: IMPROVE
-                df_temp = pd.DataFrame(data=X_unnormed, columns=features)
-                arr_time = np.cumsum(df_temp.delta_time.values)
-                df_temp["time"] = arr_time
-                for flt in settings.list_filters:
-                    non_zero = np.where(
-                        ~np.isclose(df_temp[f"FLUXCAL_{flt}"].values, 0, atol=1e-2)
-                    )[0]
-                    d_plot[flt]["FLUXCAL"] = df_temp[f"FLUXCAL_{flt}"].values[non_zero]
-                    d_plot[flt]["FLUXCALERR"] = df_temp[f"FLUXCALERR_{flt}"].values[
-                        non_zero
-                    ]
-                    d_plot[flt]["MJD"] = arr_time[non_zero]
-                plot_predictions(
-                    settings,
-                    d_plot,
-                    SNID,
-                    redshift,
-                    peak_MJD,
-                    target,
-                    arr_time,
-                    d_pred,
-                    OOD,
-                )
-
-                # use to create GIFs
-                if not OOD:
-                    if do_gifs:
-                        plot_gif(
-                            settings,
-                            df_temp,
-                            SNID,
-                            redshift,
-                            peak_MJD,
-                            target,
-                            arr_time,
-                            d_pred,
-                        )
-            except Exception:
-                lu.print_red(f"SNID {SNID} only has {len(X)} measurement, not plotting")
-
->>>>>>> a8010c96
+
     lu.print_green("Finished plotting lightcurves and predictions ")
 
 
