--- conflicted
+++ resolved
@@ -536,9 +536,10 @@
     )
 
     parser.add_argument(
-<<<<<<< HEAD
         "--config_file", default=None, type=absolute_path, help="YML config file"
-=======
+    )
+
+    parser.add_argument(
         "--swa",
         action="store_true",
         help="enable SWA",
@@ -568,7 +569,6 @@
         "--swag_no_cov",
         action="store_true",
         help="Disable calculating low-rank covariance",
->>>>>>> 0355af90
     )
 
     args = parser.parse_args()
