import h5py
import numpy as np
import pandas as pd
from tqdm import tqdm
<<<<<<< HEAD
from pathlib import Path
=======
from natsort import natsorted
>>>>>>> a6f0e21f
from astropy.table import Table
from collections import namedtuple

from . import logging_utils

OFFSETS = [-2, -1, 0, 1, 2]
OOD_TYPES = ["random", "reverse", "shuffle", "sin"]
OFFSETS_STR = ["-7", "-2", "-1", "", "+1", "+2", "+30"]
OFFSETS_VAL = []
for v in OFFSETS_STR:
    if v == "":
        OFFSETS_VAL.append(0)
    else:
        OFFSETS_VAL.append(int(v.replace("+", "")))

LogStandardized = namedtuple("LogStandardized", ["arr_min", "arr_mean", "arr_std"])


def load_pandas_from_fit(fit_file_path):
    """Load a FIT file and cast it to a PANDAS dataframe

    Args:
        fit_file_path (str): path to FIT file

    Returns:
        (pandas.DataFrame) load dataframe from FIT file
    """
    dat = Table.read(fit_file_path, format="fits")
    df = dat.to_pandas()

    return df


def sntype_decoded(target, settings, simplify=False):
    """Match the target class (integer in {0, ..., 6} to the name
    of the class, i.e. something like "SN Ia" or "SN CC"

    Args:
        target (int): specifies the classification target
        settings (ExperimentSettings): custom class to hold hyperparameters
        simplify (Boolean): if True do not show all classes

    Returns:
        (str) the name of the class

    """
    if settings.nb_classes > 2:
        used = set()
        unique_classes = [
            x
            for x in settings.sntypes.values()
            if x not in used and (used.add(x) or True)
        ]
        SNtype = list(unique_classes)[target]
    else:
        list_types = list(set([x for x in settings.sntypes.values()]))
        if target == 0:
            if "Ia" in list_types:
                SNtype = "SN Ia"
            else:
                SNtype = f"SN {list(settings.sntypes.values())[0]}"
        else:
            if "Ia" in list_types:
                SNtype = f"SN {'|'.join(set([k for k in settings.sntypes.values() if 'Ia' not in k]))}"
            else:
                SNtype = f"SN {'|'.join(list(settings.sntypes.values())[1:])}"
            if simplify:
                SNtype = "non SN Ia"
    return SNtype


def tag_type(df, settings, type_column="TYPE"):
    """Create classes based on a type columns

    Depending on the number of classes (2 or all), we create distinct
    target columns

    Args:
        df (pandas.DataFrame): the input dataframe
        settings (ExperimentSettings): controls experiment hyperparameters
        type_column (str): the type column in df

    Returns:
        (pandas.DataFrame) the dataframe, with new target columns
    """

    # SNTYPE checks
    if type_column not in df.keys():
        if settings.data_testing:
            df[settings.sntype_var] = np.ones(len(df)).astype(int)
        else:
            logging_utils.print_red(
                "Please provide SNTYPE with data (else use data_testing option)"
            )
            raise Exception

    # 2 classes: Ia vs non Ia
    list_types = list(set([x for x in settings.sntypes.values()]))
    if "Ia" in list_types:
        df[type_column] = df[type_column].astype(str)
        # get keys of Ias, the rest tag them as CC
        keys_ia = [key for (key, value) in settings.sntypes.items() if value == "Ia"]
        df["target_2classes"] = df[type_column].apply(
            lambda x: 0 if x in keys_ia else 1
        )
    else:
        arr_temp = df[type_column].values.copy()
        df["target_2classes"] = (
            arr_temp != int(list(settings.sntypes.keys())[0])
        ).astype(np.uint8)

    # All classes
    used = set()
    unique_classes = [
        x for x in settings.sntypes.values() if x not in used and (used.add(x) or True)
    ]
    classes_to_use = dict([(y, x) for x, y in enumerate(unique_classes)])
    map_keys_to_classes = {}
    for k, v in settings.sntypes.items():
        map_keys_to_classes[k] = classes_to_use[v]

    # check if all types are given in input dictionary
    tmp = df[~df[type_column].isin(settings.sntypes.keys())]
    n = 0
    if len(tmp) > 0:
        logging_utils.print_red(
            "Missing sntypes",
            f"{tmp[type_column].unique()} binary tagged as class 1",
        )
        logging_utils.print_red("nb_classes !=2 will NOT work")
        extra_tag = max(map_keys_to_classes.values()) + 1
        for mtyp in tmp[type_column].unique():
            map_keys_to_classes[mtyp] = extra_tag
    len(unique_classes) + n

    df[f"target_{len(unique_classes)}classes"] = df[type_column].apply(
        lambda x: map_keys_to_classes[x]
    )

    return df


def load_fitfile(settings, verbose=True):
    """Load the FITOPT file as a pandas dataframe

    Pickle it for future use (it is faster to load as a pickled dataframe)

    Args:
        settings (ExperimentSettings): controls experiment hyperparameters
        verbose (bool): whether to display logging message. Default: ``True``

    Returns:
        (pandas.DataFrame) dataframe with FITOPT data
    """
    if verbose:
        logging_utils.print_green("Loading FITRES file")

    if os.access(f"{settings.preprocessed_dir}/FITOPT000.FITRES.pickle", os.R_OK):
        df = pd.read_pickle(f"{settings.preprocessed_dir}/FITOPT000.FITRES.pickle")
        if verbose:
            print(f"Loaded {settings.preprocessed_dir}/FITOPT000.FITRES.pickle")

    elif (
        os.access(f"{settings.fits_dir}/FITOPT000.FITRES", os.R_OK)
        or os.access(f"{settings.fits_dir}/FITOPT000.FITRES.gz", os.R_OK)
    ):
        fit_name = (
            f"{settings.fits_dir}/FITOPT000.FITRES"
            if os.access(f"{settings.fits_dir}/FITOPT000.FITRES", os.R_OK)
            else f"{settings.fits_dir}/FITOPT000.FITRES.gz"
        )
        df = pd.read_csv(
            fit_name, index_col=False, comment="#", delimiter=" ", skipinitialspace=True
        )
        df = tag_type(df, settings)

        # Rename CID to SNID
        # SNID is CID in FITOPT000.FITRES
        if "SNID" not in df.keys():
            df = df.rename(columns={"CID": "SNID"})

        # Save to pickle for later use and fast reload
        df.to_pickle(f"{settings.preprocessed_dir}/FITOPT000.FITRES.pickle")
        if verbose:
            print(f"Loaded {fit_name}")
    else:
        # returning empty df
        df = pd.DataFrame()
        if verbose:
            logging_utils.print_yellow("Warning: No FITRES file to load")

    return df


def process_header_FITS(file_path, settings, columns=None):
    """Read the HEAD FIT file, add target columns and return
    in pandas DataFrame format

    Args:
        file_path (str): the  path to the header FIT file
        settings (ExperimentSettings): controls experiment hyperparameters
        columns (lsit): list of columns to keep. Default: ``None``

    Returns:
        (pandas.DataFrame) the dataframe, with new target columns
    """

    # Data
    df = load_pandas_from_fit(file_path)

    try:
        df["SNID"] = df["SNID"].str.decode("utf-8")
    except Exception:
        df["SNID"] = df["SNID"].astype(str)

    df[settings.sntype_var] = df[settings.sntype_var].astype(str)

    df = tag_type(df, settings, type_column=settings.sntype_var)

    if columns is not None:
        df = df[columns]

    return df


def process_header_csv(file_path, settings, columns=None):
    """Read the HEAD csv file, add target columns and return
    in pandas DataFrame format

    Args:
        file_path (str): the  path to the header FIT file
        settings (ExperimentSettings): controls experiment hyperparameters
        columns (lsit): list of columns to keep. Default: ``None``

    Returns:
        (pandas.DataFrame) the dataframe, with new target columns
    """

    # Data
    df = pd.read_csv(file_path)
    df = tag_type(df, settings, type_column=settings.sntype_var)

    if columns is not None:
        df = df[columns]
    return df


# TODO: double-check the following function that been commented out before deleting. It seems only related to randomforest.
# def add_redshift_features(settings, df):
#     """Add redshift features to pandas dataframe.

#     Args:
#         settings (ExperimentSettings): controls experiment hyperparameters
#         df (str): pandas DataFrame with FIT data

#     Returns:
#         (pandas.DataFrame) the dataframe, possibly with added redshift features
#     """

#     # check if we use host redshift as feature
#     host_features = [f for f in settings.randomforest_features if "HOST" in f]
#     use_redshift = len(host_features) > 0

#     if use_redshift > 0:
#         logging_utils.print_green("Adding redshift features...")

#         columns_to_read = ["SNID"] + host_features
#         # reading from batch pickles
#         list_files = natsorted(glob.glob(f"{settings.preprocessed_dir}/*_PHOT.pickle"))
#         # Check file with redshift features exist
#         error_msg = "Preprocessed_file not found. Call python run.py --data"
#         assert os.path.isfile(list_files[0]), error_msg

#         extra_info_df = pd.concat(
#             [pd.read_pickle(f)[columns_to_read] for f in list_files]
#         )

#         # In extra_info_df, there are many SNID duplicates as each row corresponds to a time step in a given curve
#         # We use groupby + first to only select the first row of each lightcurve
#         # Then we can merge knowing there won't be SNID duplicates in extra_info_df
#         extra_info_df = (
#             extra_info_df.groupby("SNID")[host_features].first().reset_index()
#         )

#         # Add redshift info to df
#         df = df.merge(extra_info_df, how="left", on="SNID")

#     return df


def compute_delta_time(df):
    """Compute the delta time between two consecutive observations

    Args:
        df (pandas.DataFrame): dataframe holding lightcurve data

    Returns:
        (pandas.DataFrame) dataframe holding lightcurve data with delta_time features
    """
    # in case the photometyr is not time sorted
    df = df.sort_values(["SNID", "MJD"])
    df["delta_time"] = df["MJD"].diff()
    # Fill the first row with 0 to replace NaN
    df.delta_time = df.delta_time.fillna(0)
    try:
        IDs = df.SNID.values
    # Deal with the case where lightcrv_ID is the index
    except AttributeError:
        assert df.index.name == "SNID"
        IDs = df.index.values
    # Find idxs of rows where a new light curve start then zero delta_time
    idxs = np.where(IDs[:-1] != IDs[1:])[0] + 1
    arr_delta_time = df.delta_time.values
    arr_delta_time[idxs] = 0
    df["delta_time"] = arr_delta_time

    return df


def remove_data_post_large_delta_time(df):
    """
    Remove rows in the same light curve after a gap > 150 days
    Reason: If no signal has been saved in a time frame of 150 days,
    it is unlikely there is much left afterwards

    Args:
        df (pandas.DataFrame): dataframe holding lightcurve data

    Returns:
        (pandas.DataFrame) dataframe where large delta time rows have been removed
    """

    # Identify indices where delta time is large
    list_to_remove = []
    idx_high = np.where(df.delta_time.values > 150)[0]
    # Identify the lightcurve ID where this happens
    IDs = df.SNID.values
    # Loop over indices and remove row if they belong to the same light curve
    for idx in idx_high:
        ID = IDs[idx]
        same_lc = True
        while same_lc:
            list_to_remove.append(idx)
            idx += 1
            new_ID = IDs[idx]
            same_lc = new_ID == ID
    df = df.drop(list_to_remove)
    # Reset index to account for dropped rows
    df.reset_index(inplace=True, drop=True)

    return df


def load_HDF5_SNinfo(settings):
    """Load physical information related to the created database of lightcurves

    Args:
        settings (ExperimentSettings): controls experiment hyperparameters

    Returns:
        (pandas.DataFrame) dataframe holding physics information about the dataset
    """

    file_name = f"{settings.processed_dir}/database.h5"

    dict_SNinfo = {}
    with h5py.File(file_name, "r") as hf:

        columns_to_keep = ["SNID", settings.sntype_var, "mB", "c", "x1"]

        columns_to_keep += [c for c in hf.keys() if "SIM_" in c]
        columns_to_keep += [c for c in hf.keys() if "dataset_" in c]
        columns_to_keep += [c for c in hf.keys() if "PEAK" in c]

        for key in columns_to_keep:
            dict_SNinfo[key] = hf[key][:]

    df_SNinfo = pd.DataFrame(dict_SNinfo)
    # bytes
    if isinstance(df_SNinfo["SNID"].values[0], bytes):
        df_SNinfo["SNID"] = df_SNinfo["SNID"].str.decode("utf8")
    return df_SNinfo


def log_standardization(arr):
    """Normalization strategy for the fluxes and fluxes error

    - Log transform the data
    - Mean and std dev normalization

    Args:
        arr (np.array): data to normalize

    Returns:
        (LogStandardized) namedtuple holding normalization data
    """

    arr_min = np.min(arr)
    arr_log = np.log(-arr_min + arr + 1e-5)
    arr_mean = arr_log.mean()
    arr_std = arr_log.std()

    if arr_min < -2000:
        logging_utils.print_yellow(
            f"Warning: extreme data values {arr_min}",
            "clipping normalization min to -2000",
        )
        arr_min = -2000

    return LogStandardized(arr_min=arr_min, arr_mean=arr_mean, arr_std=arr_std)


def save_to_HDF5(settings, df):
    """Saved processed dataframe to HDF5

    Args:
        settings (ExperimentSettings): controls experiment hyperparameters
        df (pandas.DataFrame): dataframe holding processed data

    """
    # One hot encode filter information and Normalize features
    list_training_features = [f"FLUXCAL_{f}" for f in settings.list_filters]
    list_training_features += [f"FLUXCALERR_{f}" for f in settings.list_filters]
    list_training_features += [
        "delta_time",
        "HOSTGAL_PHOTOZ",
        "HOSTGAL_PHOTOZ_ERR",
        "HOSTGAL_SPECZ",
        "HOSTGAL_SPECZ_ERR",
    ]
    if settings.additional_train_var:
        list_training_features += list(settings.additional_train_var)

    list_misc_features = [
        "PEAKMJD",
        settings.sntype_var,
        "mB",
        "c",
        "x1",
        "SIM_REDSHIFT_CMB",
        "SIM_PEAKMAG_z",
        "SIM_PEAKMAG_g",
        "SIM_PEAKMAG_r",
        "SIM_PEAKMAG_i",
    ]

    if settings.photo_window_var not in list_misc_features:
        list_misc_features += settings.photo_window_var

    list_misc_features = [k for k in list_misc_features if k in df.keys()]

    assert df.index.name == "SNID", "Must set SNID as index"

    # Get the list of lightcurve IDs
    ID = df.index.values
    # Find out when ID changes => find start and end idx of each lightcurve
    idx_change = np.where(ID[1:] != ID[:-1])[0] + 1
    idx_change = np.hstack(([0], idx_change, [len(df)]))
    list_start_end = [(s, e) for s, e in zip(idx_change[:-1], idx_change[1:])]
    # N.B. We could use df.loc[SNID], more elegant but much slower

    # Filter list start end so we get only light curves with at least 3 points
    # except when creating testing data (we want to classify all lcs even w. 1-2 epochs)
    if not settings.data_testing:
        list_start_end = list(filter(lambda x: x[1] - x[0] >= 3, list_start_end))

    # Shuffle
    np.random.shuffle(list_start_end)

    # Save hdf5 file
    with h5py.File(settings.hdf5_file_name, "w") as hf:

        n_samples = len(list_start_end)
        used = set()
        unique_classes = [
            x
            for x in settings.sntypes.values()
            if x not in used and (used.add(x) or True)
        ]
        list_classes = list(set([2, len(unique_classes)]))
        list_names = ["target", "dataset_photometry", "dataset_saltfit"]

        # These arrays can be filled in one shot
        start_idxs = [i[0] for i in list_start_end]
        shuffled_ID = ID[start_idxs]
        hf.create_dataset("SNID", data=shuffled_ID, dtype=h5py.special_dtype(vlen=str))
        df_SNID = pd.DataFrame(shuffled_ID, columns=["SNID"])
        logging_utils.print_green("Saving misc features")
        for feat in list_misc_features:
            if feat == settings.sntype_var:
                dtype = np.dtype("int32")
            else:
                dtype = np.dtype("float32")
            hf.create_dataset(feat, data=df[feat].values[start_idxs], dtype=dtype)
            df.drop(columns=feat, inplace=True)

        logging_utils.print_green("Saving class")
        for c_ in list_classes:
            for name in list_names:
                field_name = f"{name}_{c_}classes"
                hf.create_dataset(
                    field_name,
                    data=df[field_name].values[start_idxs],
                    dtype=np.dtype("int8"),
                )
                df.drop(columns=field_name, inplace=True)

        df["time"] = df[["delta_time"]].groupby(df.index).cumsum()
        df = df.reset_index()

        logging_utils.print_green("Saving unique nights")
        # Compute how many unique nights of data taking existed around PEAKMJD
        for offset, suffix in zip(OFFSETS, OFFSETS_STR):
            new_column = f"PEAKMJD{suffix}_unique_nights"
            df_nights = (
                df[df["time"] < df["PEAKMJDNORM"] + offset][["PEAKMJDNORM", "SNID"]]
                .groupby("SNID")
                .count()
                .astype(np.uint8)
                .rename(columns={"PEAKMJDNORM": new_column})
                .reset_index()
            )

            hf.create_dataset(
                new_column,
                data=df_SNID.merge(df_nights, on="SNID", how="left")[new_column].values,
                dtype=np.dtype("uint8"),
            )

        logging_utils.print_green("Saving filter occurences")
        # Compute how many occurences of a specific filter around PEAKMJD
        for flt in settings.list_filters:
            # Check presence / absence of the filter at all time steps
            df[f"has_{flt}"] = df.FLT.str.contains(flt).astype(np.uint8)
            for offset, suffix in zip(OFFSETS, OFFSETS_STR):
                new_column = f"PEAKMJD{suffix}_num_{flt}"
                df_flt = (
                    df[df["time"] < df["PEAKMJDNORM"] + offset][[f"has_{flt}", "SNID"]]
                    .groupby("SNID")
                    .sum()
                    .astype(np.uint8)
                    .rename(columns={f"has_{flt}": new_column})
                    .reset_index()
                )
                hf.create_dataset(
                    new_column,
                    data=df_SNID.merge(df_flt, on="SNID", how="left")[
                        new_column
                    ].values,
                    dtype=np.dtype("uint8"),
                )

            df.drop(columns=f"has_{flt}", inplace=True)

        # FInally save PEAKMJDNORM
        hf.create_dataset(
            "PEAKMJDNORM",
            data=df["PEAKMJDNORM"].values[start_idxs],
            dtype=np.dtype("float32"),
        )
        cols_to_drop = [
            k
            for k in ["time", "SNID", "PEAKMJDNORM", settings.photo_window_var]
            if k in df.keys()
        ]
        df.drop(
            columns=list(set(cols_to_drop)),
            inplace=True,
        )

        ########################
        # Normalize per feature
        ########################
        logging_utils.print_green("Compute normalizations")
        gnorm = hf.create_group("normalizations")

        # using normalization per feature
        for feat in settings.training_features_to_normalize:
            # Log transform plus mean subtraction and standard dev subtraction
            log_standardized = log_standardization(df[feat].values)
            # Store normalization parameters
            gnorm.create_dataset(f"{feat}/min", data=log_standardized.arr_min)
            gnorm.create_dataset(f"{feat}/mean", data=log_standardized.arr_mean)
            gnorm.create_dataset(f"{feat}/std", data=log_standardized.arr_std)

        #####################################
        # Normalize flux and fluxerr globally
        #####################################
        logging_utils.print_green("Compute global normalizations")
        gnorm = hf.create_group("normalizations_global")

        ################
        # FLUX features
        #################
        flux_features = [f"FLUXCAL_{f}" for f in settings.list_filters]
        flux_log_standardized = log_standardization(df[flux_features].values)
        # Store normalization parameters
        gnorm.create_dataset("FLUXCAL/min", data=flux_log_standardized.arr_min)
        gnorm.create_dataset("FLUXCAL/mean", data=flux_log_standardized.arr_mean)
        gnorm.create_dataset("FLUXCAL/std", data=flux_log_standardized.arr_std)

        ###################
        # FLUXERR features
        ###################
        fluxerr_features = [f"FLUXCALERR_{f}" for f in settings.list_filters]
        fluxerr_log_standardized = log_standardization(df[fluxerr_features].values)
        # Store normalization parameters
        gnorm.create_dataset("FLUXCALERR/min", data=fluxerr_log_standardized.arr_min)
        gnorm.create_dataset("FLUXCALERR/mean", data=fluxerr_log_standardized.arr_mean)
        gnorm.create_dataset("FLUXCALERR/std", data=fluxerr_log_standardized.arr_std)

        ####################################
        # Save the rest of the data to hdf5
        ####################################

        logging_utils.print_green("Save non-data features to HDF5")

        # This type allows one to store flat arrays of variable
        # length inside an HDF5 group
        data_type = h5py.special_dtype(vlen=np.dtype("float32"))

        hf.create_dataset("data", (n_samples,), dtype=data_type)

        # If header does not have HOST info fill with empty arrays
        list_to_fill = [
            k for k in list_training_features if k not in df.columns.values.tolist()
        ]
        if len([k for k in list_to_fill if "HOST" not in k]) > 0:
            logging_utils.print_red("missing information in input")
            raise AttributeError
        for key in list_to_fill:
            df[key] = np.zeros(len(df))

        logging_utils.print_green("Fit onehot on FLT")
        assert sorted(df.columns.values.tolist()) == sorted(
            list_training_features + ["FLT"]
        )

        # Fit a one hot encoder for FLT
        # to have the same onehot for all datasets
        # tmp = pd.Series(settings.list_filters_combination).append(df["FLT"])
        tmp = pd.concat(
            [pd.Series(settings.list_filters_combination), df["FLT"]]
        )  # TODO: NEED TO TEST THIS LINE
        tmp_onehot = pd.get_dummies(tmp)
        # this is ok since it goes by length not by index (which I never reset)
        FLT_onehot = tmp_onehot[len(settings.list_filters_combination) :]
        df = pd.concat([df[list_training_features], FLT_onehot], axis=1)
        # store feature names
        list_training_features = df.columns.values.tolist()
        hf.create_dataset(
            "features",
            (len(list_training_features),),
            dtype=h5py.special_dtype(vlen=str),
        )
        hf["features"][:] = list_training_features
        logging_utils.print_green("Saved features:", ",".join(list_training_features))

        # Save training features to hdf5
        logging_utils.print_green("Save data features to HDF5")
        arr_feat = df[list_training_features].values
        hf["data"].attrs["n_features"] = len(list_training_features)
        for idx, idx_pair in enumerate(
            tqdm(list_start_end, desc="Filling hdf5", ncols=100)
        ):
            arr = arr_feat[idx_pair[0] : idx_pair[1]]
            hf["data"][idx] = np.ravel(arr)

        # save data types for training
        try:
            hf["data_types_training"] = np.asarray(settings.data_types_training).astype(
                np.dtype("S100")
            )
        except Exception:
            hf["data_types_training"] = f"{settings.data_types_training}"<|MERGE_RESOLUTION|>--- conflicted
+++ resolved
@@ -1,12 +1,8 @@
+import os
 import h5py
 import numpy as np
 import pandas as pd
 from tqdm import tqdm
-<<<<<<< HEAD
-from pathlib import Path
-=======
-from natsort import natsorted
->>>>>>> a6f0e21f
 from astropy.table import Table
 from collections import namedtuple
 
@@ -169,9 +165,8 @@
         if verbose:
             print(f"Loaded {settings.preprocessed_dir}/FITOPT000.FITRES.pickle")
 
-    elif (
-        os.access(f"{settings.fits_dir}/FITOPT000.FITRES", os.R_OK)
-        or os.access(f"{settings.fits_dir}/FITOPT000.FITRES.gz", os.R_OK)
+    elif os.access(f"{settings.fits_dir}/FITOPT000.FITRES", os.R_OK) or os.access(
+        f"{settings.fits_dir}/FITOPT000.FITRES.gz", os.R_OK
     ):
         fit_name = (
             f"{settings.fits_dir}/FITOPT000.FITRES"
